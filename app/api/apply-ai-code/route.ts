--- conflicted
+++ resolved
@@ -609,12 +609,8 @@
           
           console.log('Auto-generated: src/index.css');
           results.filesCreated.push('src/index.css (with Tailwind)');
-<<<<<<< HEAD
-        } catch {
-=======
         } catch (error) {
           console.error('Failed to create index.css:', error);
->>>>>>> a275ccc4
           results.errors.push('Failed to create index.css with Tailwind');
         }
       }
