--- conflicted
+++ resolved
@@ -1,10 +1,6 @@
 import { NextRequest, NextResponse } from 'next/server';
-<<<<<<< HEAD
 import { parseMorphEdits, applyMorphEditToFile } from '@/lib/morph-fast-apply';
-import { Sandbox } from '@e2b/code-interpreter';
-=======
 // Sandbox import not needed - using global sandbox from sandbox-manager
->>>>>>> a275ccc4
 import type { SandboxState } from '@/types/sandbox';
 import type { ConversationState } from '@/types/conversation';
 import { sandboxManager } from '@/lib/sandbox/sandbox-manager';
@@ -498,13 +494,8 @@
                       if (data.type === 'success' && data.installedPackages) {
                         results.packagesInstalled = data.installedPackages;
                       }
-<<<<<<< HEAD
-                    } catch {
-=======
                     } catch (parseError) {
-          console.debug('Error parsing terminal output:', parseError);
->>>>>>> a275ccc4
-                      // Ignore parse errors
+                        console.debug('Error parsing terminal output:', parseError);
                     }
                   }
                 }
